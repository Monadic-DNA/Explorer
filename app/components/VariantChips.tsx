"use client";

import { useGenotype } from "./UserDataUpload";
<<<<<<< HEAD
=======
import { trackVariantClick } from "@/lib/analytics";
>>>>>>> 957c768d
import { CheckIcon } from "./Icons";

type VariantChipsProps = {
  snps: string | null;
  riskAllele: string | null;
};

export default function VariantChips({ snps, riskAllele }: VariantChipsProps) {
  const { genotypeData, isUploaded } = useGenotype();

  // Extract SNP ID from risk allele (e.g., "rs7903146-T" -> "rs7903146")
  const riskSnpId = riskAllele?.split('-')[0] || null;
  const hasRiskAllele = riskSnpId !== null && riskSnpId.length > 0;

  // Check if user has data for this specific risk SNP
  const userHasData = isUploaded && genotypeData && riskSnpId ? genotypeData.has(riskSnpId) : false;

  return (
    <div className="variant-cell">
      {hasRiskAllele ? (
        <a
          className={`variant-chip variant-link ${userHasData ? 'has-user-data' : ''}`}
          href={`https://www.ncbi.nlm.nih.gov/snp/${encodeURIComponent(riskSnpId)}`}
          target="_blank"
          rel="noreferrer"
          title={userHasData ? `${riskAllele} - You have data for this variant` : riskAllele || undefined}
<<<<<<< HEAD
          onClick={() => {}}
=======
          onClick={() => trackVariantClick(riskSnpId)}
>>>>>>> 957c768d
          aria-label={userHasData ? `${riskAllele} - You have data for this variant` : riskAllele || riskSnpId}
        >
          {riskAllele}
          {userHasData && (
            <span className="user-data-indicator" aria-hidden="true">
              <CheckIcon size={12} />
            </span>
          )}
        </a>
      ) : (
        <span className="variant-chip variant-chip--placeholder">Not reported</span>
      )}
    </div>
  );
}<|MERGE_RESOLUTION|>--- conflicted
+++ resolved
@@ -1,10 +1,6 @@
 "use client";
 
 import { useGenotype } from "./UserDataUpload";
-<<<<<<< HEAD
-=======
-import { trackVariantClick } from "@/lib/analytics";
->>>>>>> 957c768d
 import { CheckIcon } from "./Icons";
 
 type VariantChipsProps = {
@@ -31,11 +27,6 @@
           target="_blank"
           rel="noreferrer"
           title={userHasData ? `${riskAllele} - You have data for this variant` : riskAllele || undefined}
-<<<<<<< HEAD
-          onClick={() => {}}
-=======
-          onClick={() => trackVariantClick(riskSnpId)}
->>>>>>> 957c768d
           aria-label={userHasData ? `${riskAllele} - You have data for this variant` : riskAllele || riskSnpId}
         >
           {riskAllele}
